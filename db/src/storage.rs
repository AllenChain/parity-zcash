--- conflicted
+++ resolved
@@ -711,17 +711,8 @@
 		self.transaction(&prevout.hash)
 			.and_then(|tx| tx.outputs.into_iter().nth(prevout.index as usize))
 	}
-<<<<<<< HEAD
-
-	fn is_spent(&self, _prevout: &chain::OutPoint) -> bool {
-		unimplemented!();
-	}
 }
 
-=======
-}
-
->>>>>>> 8136b8a9
 impl TransactionMetaProvider for Storage {
 	fn transaction_meta(&self, hash: &H256) -> Option<TransactionMeta> {
 		let mut cache = self.meta_cache.write();
